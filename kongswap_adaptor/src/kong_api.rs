<<<<<<< HEAD
use candid::{Nat, Principal};
use icrc_ledger_types::icrc1::account::Account;
use itertools::{Either, Itertools};
use sns_treasury_manager::{TransactionError, TreasuryManagerOperation};
use std::collections::BTreeMap;

=======
>>>>>>> b78fca9b
use crate::{
    kong_types::{
        kong_lp_balance_to_decimals, AddTokenArgs, UserBalanceLPReply, UserBalancesArgs,
        UserBalancesReply,
    },
    validation::{decode_nat_to_u64, ValidatedAsset, ValidatedBalances},
    KongSwapAdaptor, KONG_BACKEND_CANISTER_ID,
};
use candid::{Nat, Principal};
use icrc_ledger_types::icrc1::account::Account;
use itertools::{Either, Itertools};
use kongswap_adaptor::agent::AbstractAgent;
use sns_treasury_manager::{TransactionError, TreasuryManagerOperation};
use std::collections::BTreeMap;

impl<A: AbstractAgent> KongSwapAdaptor<A> {
    pub fn lp_token(&self) -> String {
        let (asset_0, asset_1) = self.assets();
        format!("{}_{}", asset_0.symbol(), asset_1.symbol())
    }

    pub async fn maybe_add_token(
        &mut self,
        ledger_canister_id: Principal,
        operation: TreasuryManagerOperation,
    ) -> Result<(), TransactionError> {
        let token = format!("IC.{}", ledger_canister_id);

        let human_readable = format!(
            "Calling KongSwapBackend.add_token to attempt to add {}.",
            token
        );

        let request = AddTokenArgs {
            token: token.clone(),
        };

<<<<<<< HEAD
        let response = emit_transaction(
            &mut self.audit_trail,
            &self.agent,
            self.kong_backend_canister_id,
            request,
            operation,
            human_readable,
        )
        .await;
=======
        let response = self
            .emit_transaction(
                *KONG_BACKEND_CANISTER_ID,
                request,
                operation,
                human_readable,
            )
            .await;
>>>>>>> b78fca9b

        match response {
            Ok(_) => Ok(()),
            Err(TransactionError::Backend(err))
                if err == format!("Token {} already exists", token) =>
            {
                Ok(())
            }
            Err(err) => Err(err),
        }
    }

    pub async fn lp_balance(
        &mut self,
        operation: TreasuryManagerOperation,
    ) -> Result<Nat, TransactionError> {
        let request = UserBalancesArgs {
            principal_id: ic_cdk::api::id().to_string(),
        };

        let human_readable =
            "Calling KongSwapBackend.user_balances to get LP balances.".to_string();

<<<<<<< HEAD
        let replies = emit_transaction(
            &mut self.audit_trail,
            &self.agent,
            self.kong_backend_canister_id,
            request,
            operation,
            human_readable,
        )
        .await?;
=======
        let replies = self
            .emit_transaction(
                *KONG_BACKEND_CANISTER_ID,
                request,
                operation,
                human_readable,
            )
            .await?;
>>>>>>> b78fca9b

        if replies.is_empty() {
            return Ok(Nat::from(0_u8));
        }

        let (balances, errors): (BTreeMap<_, _>, Vec<_>) = replies.into_iter().partition_map(
            |UserBalancesReply::LP(UserBalanceLPReply {
                 symbol, balance, ..
             })| {
                match kong_lp_balance_to_decimals(balance) {
                    Ok(balance) => Either::Left((symbol, balance)),
                    Err(err) => {
                        Either::Right(format!("Failed to convert balance for {}: {}", symbol, err))
                    }
                }
            },
        );

        if !errors.is_empty() {
            return Err(TransactionError::Backend(format!(
                "Failed to convert balances: {:?}",
                errors.join(", ")
            )));
        }

        let lp_token = self.lp_token();

        let Some((_, balance)) = balances.into_iter().find(|(token, _)| *token == lp_token) else {
            return Err(TransactionError::Backend(format!(
                "Failed to get LP balance for {}.",
                lp_token
            )));
        };

        Ok(balance)
    }

    pub(crate) fn reply_params_to_result(
        &self,
        symbol_0: String,
        address_0: String,
        amount_0: Nat,
        owner_account_0: Account,
        symbol_1: String,
        amount_1: Nat,
        address_1: String,
        owner_account_1: Account,
    ) -> Result<ValidatedBalances, TransactionError> {
        let (fee_0, fee_1) = self.fees();

        let asset_0 = ValidatedAsset::try_from((symbol_0, address_0, fee_0))
            .map_err(TransactionError::Postcondition)?;

        let asset_1 = ValidatedAsset::try_from((symbol_1, address_1, fee_1))
            .map_err(TransactionError::Postcondition)?;

        let balance_0_decimals =
            decode_nat_to_u64(amount_0).map_err(TransactionError::Postcondition)?;
        let balance_1_decimals =
            decode_nat_to_u64(amount_1).map_err(TransactionError::Postcondition)?;

        Ok(ValidatedBalances::new(
            ic_cdk::api::time(),
            asset_0,
            asset_1,
            balance_0_decimals,
            balance_1_decimals,
            owner_account_0,
            owner_account_1,
        ))
    }
}<|MERGE_RESOLUTION|>--- conflicted
+++ resolved
@@ -1,12 +1,3 @@
-<<<<<<< HEAD
-use candid::{Nat, Principal};
-use icrc_ledger_types::icrc1::account::Account;
-use itertools::{Either, Itertools};
-use sns_treasury_manager::{TransactionError, TreasuryManagerOperation};
-use std::collections::BTreeMap;
-
-=======
->>>>>>> b78fca9b
 use crate::{
     kong_types::{
         kong_lp_balance_to_decimals, AddTokenArgs, UserBalanceLPReply, UserBalancesArgs,
@@ -44,17 +35,6 @@
             token: token.clone(),
         };
 
-<<<<<<< HEAD
-        let response = emit_transaction(
-            &mut self.audit_trail,
-            &self.agent,
-            self.kong_backend_canister_id,
-            request,
-            operation,
-            human_readable,
-        )
-        .await;
-=======
         let response = self
             .emit_transaction(
                 *KONG_BACKEND_CANISTER_ID,
@@ -63,7 +43,6 @@
                 human_readable,
             )
             .await;
->>>>>>> b78fca9b
 
         match response {
             Ok(_) => Ok(()),
@@ -87,17 +66,6 @@
         let human_readable =
             "Calling KongSwapBackend.user_balances to get LP balances.".to_string();
 
-<<<<<<< HEAD
-        let replies = emit_transaction(
-            &mut self.audit_trail,
-            &self.agent,
-            self.kong_backend_canister_id,
-            request,
-            operation,
-            human_readable,
-        )
-        .await?;
-=======
         let replies = self
             .emit_transaction(
                 *KONG_BACKEND_CANISTER_ID,
@@ -106,7 +74,6 @@
                 human_readable,
             )
             .await?;
->>>>>>> b78fca9b
 
         if replies.is_empty() {
             return Ok(Nat::from(0_u8));
@@ -169,7 +136,6 @@
             decode_nat_to_u64(amount_1).map_err(TransactionError::Postcondition)?;
 
         Ok(ValidatedBalances::new(
-            ic_cdk::api::time(),
             asset_0,
             asset_1,
             balance_0_decimals,
