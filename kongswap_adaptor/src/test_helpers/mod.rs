--- conflicted
+++ resolved
@@ -245,13 +245,10 @@
         amount_1: Nat::from(amount_1),
         lp_fee_1: Nat::from(lp_fee_1),
         remove_lp_token_amount: Nat::from(remove_lp_token_amount),
-<<<<<<< HEAD
         transfer_ids: vec![],
         claim_ids,
         ts: 0,
-=======
-        ..Default::default()
->>>>>>> 6f5bf1c3
+        ..Default::default()
     }
 }
 
