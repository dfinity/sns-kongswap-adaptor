--- conflicted
+++ resolved
@@ -1,5 +1,5 @@
 use super::*;
-use crate::test_helper::*;
+use crate::test_helpers::*;
 use crate::{
     state::storage::ConfigState, validation::ValidatedTreasuryManagerInit, StableAuditTrail,
     StableBalances, AUDIT_TRAIL_MEMORY_ID, BALANCES_MEMORY_ID,
@@ -14,94 +14,6 @@
 };
 use std::cell::RefCell;
 
-<<<<<<< HEAD
-=======
-const E8: u64 = 100_000_000;
-
-use lazy_static::lazy_static;
-
-lazy_static! {
-    static ref SELF_CANISTER_ID: Principal =
-        Principal::from_text("jexlm-gaaaa-aaaar-qalmq-cai").unwrap();
-}
-
-fn make_approve_request(amount: u64, fee: u64) -> ApproveArgs {
-    ApproveArgs {
-        from_subaccount: None,
-        spender: Account {
-            owner: *KONG_BACKEND_CANISTER_ID,
-            subaccount: None,
-        },
-        // All approved tokens should be fully used up before the next deposit.
-        amount: Nat::from(amount - fee),
-        expected_allowance: Some(Nat::from(0u8)),
-        expires_at: Some(u64::MAX),
-        memo: None,
-        created_at_time: None,
-        fee: Some(fee.into()),
-    }
-}
-
-fn make_balance_request() -> Account {
-    Account {
-        owner: *SELF_CANISTER_ID,
-        subaccount: None,
-    }
-}
-
-fn make_add_token_request(token: String) -> AddTokenArgs {
-    AddTokenArgs { token }
-}
-
-fn make_add_token_reply(
-    token_id: u32,
-    chain: String,
-    canister_id: Principal,
-    name: String,
-    symbol: String,
-    fee: u64,
-) -> AddTokenReply {
-    AddTokenReply::IC(ICReply {
-        token_id,
-        chain,
-        canister_id: canister_id.to_string(),
-        name,
-        symbol,
-        decimals: 8,
-        fee: Nat::from(fee),
-        icrc1: true,
-        icrc2: true,
-        icrc3: true,
-        is_removed: false,
-    })
-}
-
-fn make_add_pool_request(
-    token_0: String,
-    amount_0: u64,
-    token_1: String,
-    amount_1: u64,
-) -> AddPoolArgs {
-    AddPoolArgs {
-        token_0,
-        amount_0: Nat::from(amount_0),
-        tx_id_0: None,
-        token_1,
-        amount_1: Nat::from(amount_1),
-        tx_id_1: None,
-        lp_fee_bps: Some(30),
-    }
-}
-
-fn make_add_pool_reply(token_0: &String, token_1: &String) -> AddPoolReply {
-    AddPoolReply {
-        status: "Success".to_string(),
-        lp_token_symbol: format!("{}_{}", token_0, token_1),
-        ..Default::default()
-    }
-}
-
->>>>>>> 0d769d1e
 #[tokio::test]
 async fn test_deposit_success() {
     let amount_0_decimals = 500 * E8;
