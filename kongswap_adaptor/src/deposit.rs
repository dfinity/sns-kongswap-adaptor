use crate::{
    balances::ValidatedBalances,
    kong_types::{
        AddLiquidityAmountsArgs, AddLiquidityAmountsReply, AddLiquidityArgs, AddPoolArgs,
    },
    validation::{saturating_sub, ValidatedAllowance},
    KongSwapAdaptor, KONG_BACKEND_CANISTER_ID,
};
use candid::Nat;
use icrc_ledger_types::{icrc1::account::Account, icrc2::approve::ApproveArgs};
use kongswap_adaptor::{agent::AbstractAgent, audit::OperationContext};
use sns_treasury_manager::{Error, ErrorKind};

/// How many ledger transaction that incur fees are required for a deposit operation (per token).
/// This is an implementation detail of KongSwap and ICRC1 ledgers.
const DEPOSIT_LEDGER_FEES_PER_TOKEN: u64 = 2;

impl<A: AbstractAgent> KongSwapAdaptor<A> {
    /// Enforces that each KongSwapAdaptor instance manages a single token pair.
    pub(crate) fn validate_deposit_args(
        &mut self,
        allowance_0: ValidatedAllowance,
        allowance_1: ValidatedAllowance,
<<<<<<< HEAD
    ) -> Result<(), Error> {
        let new_ledger_0 = allowance_0.asset.ledger_canister_id();
        let new_ledger_1 = allowance_1.asset.ledger_canister_id();

        let (old_asset_0, old_asset_1) = self.assets();
=======
    ) -> Result<(), Vec<Error>> {
        let operation = TreasuryManagerOperation::new(sns_treasury_manager::Operation::Deposit);
>>>>>>> f2461d8f

        if new_ledger_0 != old_asset_0.ledger_canister_id()
            || new_ledger_1 != old_asset_1.ledger_canister_id()
        {
<<<<<<< HEAD
            return Err(Error::new_precondition(format!(
                "This KongSwapAdaptor only supports {}:{} as token_{{0,1}} (got ledger_0 {}, ledger_1 {}).",
                old_asset_0.symbol(),
                old_asset_1.symbol(),
                new_ledger_0,
                new_ledger_1,
            )));
=======
            let new_ledger_0 = allowance_0.asset.ledger_canister_id();
            let new_ledger_1 = allowance_1.asset.ledger_canister_id();

            let (old_asset_0, old_asset_1) = self.assets();

            if new_ledger_0 != old_asset_0.ledger_canister_id()
                || new_ledger_1 != old_asset_1.ledger_canister_id()
            {
                return Err(vec![Error {
                code: u64::from(TransactionErrorCodes::PreConditionCode),
                    message: format!(
                    "This KongSwapAdaptor only supports {}:{} as token_{{0,1}} (got ledger_0 {}, ledger_1 {}).",
                    old_asset_0.symbol(),
                    old_asset_1.symbol(),
                    new_ledger_0,
                    new_ledger_1,
                ),
                kind: ErrorKind::Precondition {  }
                }]
            );
            }
>>>>>>> f2461d8f
        }

        Ok(())
    }

    /// Set up the allowances for the KongSwapBackend canister.
    async fn set_dex_allowances(
        &mut self,
        context: &mut OperationContext,
        allowance_0: ValidatedAllowance,
        allowance_1: ValidatedAllowance,
    ) -> Result<(), Error> {
        for ValidatedAllowance {
            asset,
            amount_decimals,
            owner_account: _,
        } in [&allowance_0, &allowance_1]
        {
            let human_readable = format!(
                "Calling ICRC2 approve to set KongSwapBackend as spender for {}.",
                asset.symbol()
            );
            let canister_id = asset.ledger_canister_id();
            let fee_decimals = Nat::from(asset.ledger_fee_decimals());
            let fee = Some(fee_decimals.clone());
            let amount = Nat::from(amount_decimals.clone()) - fee_decimals;
            let request = ApproveArgs {
                from_subaccount: None,
                spender: Account {
                    owner: *KONG_BACKEND_CANISTER_ID,
                    subaccount: None,
                },
                // All approved tokens should be fully used up before the next deposit.
                amount,
                expected_allowance: Some(Nat::from(0u8)),
                // TODO: Choose a more concervative expiration date.
                expires_at: Some(u64::MAX),
                memo: None,
                created_at_time: None,
                fee,
            };

<<<<<<< HEAD
            // Fail early if at least one of the allowances fails.
            self.emit_transaction(
                context.next_operation(),
                canister_id,
                request,
                human_readable,
            )
            .await?;
=======
            // Charge the approval fee.
            self.charge_fee(asset);

            self.emit_transaction(canister_id, request, operation, human_readable)
                .await
                .map_err(|err| vec![err])?;
>>>>>>> f2461d8f
        }

        Ok(())
    }

    async fn topup_pool(
        &mut self,
        context: &mut OperationContext,
        allowance_0: ValidatedAllowance,
        allowance_1: ValidatedAllowance,
    ) -> Result<(), Error> {
        let ledger_0 = allowance_0.asset.ledger_canister_id();
        let ledger_1 = allowance_1.asset.ledger_canister_id();

        // Adjust the amounts to reflect that `DEPOSIT_LEDGER_FEES_PER_TOKEN` transactions
        // (per token) are required for adding liquidity.
        //
        // The call to `validate_allowances` above ensures that the amounts are still
        // sufficiently large.
        let amount_0 = saturating_sub(
            Nat::from(allowance_0.amount_decimals),
            Nat::from(DEPOSIT_LEDGER_FEES_PER_TOKEN) * allowance_0.asset.ledger_fee_decimals(),
        );
<<<<<<< HEAD
        // amount_1 is a function of amount_0.
=======
        let amount_1 = saturating_sub(
            Nat::from(allowance_1.amount_decimals),
            Nat::from(DEPOSIT_LEDGER_FEES_PER_TOKEN) * allowance_1.asset.ledger_fee_decimals(),
        );

        // Step 2. Ensure the tokens are registered with the DEX.
        // Notes on why we first add SNS and then ICP:
        // - KongSwap starts indexing tokens from 1.
        // - The ICP token is assumed to have index 2.
        // https://github.com/KongSwap/kong/blob/fe-predictions-update/src/kong_lib/src/ic/icp.rs#L1
        self.maybe_add_token(ledger_0, operation)
            .await
            .map_err(|err| vec![err])?;
        self.maybe_add_token(ledger_1, operation)
            .await
            .map_err(|err| vec![err])?;

        // Step 3. Fetch the latest ledger metadata, including symbols and ledger fees.
        self.refresh_ledger_metadata(operation)
            .await
            .map_err(|err| vec![err])?;
>>>>>>> f2461d8f

        // Step 4. Ensure the pool exists.

        let token_0 = format!("IC.{}", ledger_0);
        let token_1 = format!("IC.{}", ledger_1);

<<<<<<< HEAD
=======
        let balances_before = self.get_ledger_balances(operation).await?;

        let result = self
            .emit_transaction(
                *KONG_BACKEND_CANISTER_ID,
                AddPoolArgs {
                    token_0: token_0.clone(),
                    amount_0: amount_0.clone(),
                    token_1: token_1.clone(),
                    amount_1,

                    // Liquidity provider fee in basis points 30=0.3%.
                    lp_fee_bps: Some(30),

                    // Not needed for the ICRC2 flow.
                    tx_id_0: None,
                    tx_id_1: None,
                },
                TreasuryManagerOperation::new(sns_treasury_manager::Operation::Deposit),
                "Calling KongSwapBackend.add_pool to add a new pool.".to_string(),
            )
            .await;

        let lp_toke_symbol = self.lp_token();

        let tolerated_errors = [
            format!("LP token {} already exists", lp_toke_symbol),
            format!("Pool {} already exists", lp_toke_symbol),
        ];

        match result {
            // All used up, since the pool is brand new.
            Ok(add_pool_reply) => {
                // Transferring the assets to DEX was successful.
                // Charge the transfer fee.
                // TODO unwrapping
                let amount_0 = decode_nat_to_u64(add_pool_reply.balance_0).unwrap();
                let amount_1 = decode_nat_to_u64(add_pool_reply.balance_1).unwrap();
                self.move_asset(
                    &allowance_0.asset,
                    amount_0,
                    Party::TreasuryManager,
                    Party::External,
                );
                self.move_asset(
                    &allowance_1.asset,
                    amount_1,
                    Party::TreasuryManager,
                    Party::External,
                );

                let balances_after = self.get_ledger_balances(operation).await?;
                self.find_discrepency(
                    &allowance_0.asset,
                    balances_before.0,
                    balances_after.0,
                    amount_0,
                    true,
                );
                self.find_discrepency(
                    &allowance_1.asset,
                    balances_before.1,
                    balances_after.1,
                    amount_1,
                    true,
                );

                return Ok(());
            }

            // An already-existing pool does not preclude a top-up  =>  Keep going.
            Err(Error { message, .. }) if tolerated_errors.contains(&message) => (),

            Err(err) => {
                return Err(vec![err]);
            }
        }

>>>>>>> f2461d8f
        // This is a top-up operation for a pre-existing pool.
        // A top-up requires computing amount_1 as a function of amount_0.
        let AddLiquidityAmountsReply { amount_1, .. } = {
            let human_readable = format!(
                "Calling KongSwapBackend.add_liquidity_amounts to estimate how much liquidity can \
                 be added for token_1 ={} when adding token_0 = {}, amount_0 = {}.",
                token_1, token_0, amount_0,
            );
            let request = AddLiquidityAmountsArgs {
                token_0: token_0.clone(),
                amount: amount_0.clone(),
                token_1: token_1.clone(),
            };

            self.emit_transaction(
                context.next_operation(),
                *KONG_BACKEND_CANISTER_ID,
                request,
                human_readable,
            )
            .await
            .map_err(|err| vec![err])?
        };

        let human_readable = format!(
            "Calling KongSwapBackend.add_liquidity to top up liquidity for \
                token_0 = {}, amount_0 = {}, token_1 = {}, amount_1 = {}.",
            token_0, amount_0, token_1, amount_1
        );

        let request = AddLiquidityArgs {
            token_0,
            amount_0,
            token_1,
            amount_1,

<<<<<<< HEAD
            // Not needed for the ICRC2 flow.
            tx_id_0: None,
            tx_id_1: None,
=======
            self.emit_transaction(
                *KONG_BACKEND_CANISTER_ID,
                request,
                operation,
                human_readable,
            )
            .await
            .map_err(|err| vec![err])?
>>>>>>> f2461d8f
        };

        self.emit_transaction(
            context.next_operation(),
            *KONG_BACKEND_CANISTER_ID,
            request,
            human_readable,
        )
        .await?;

        Ok(())
    }

    fn is_pool_already_deployed_error(&self, message: String) -> bool {
        let lp_toke_symbol = self.lp_token();

        let tolerated_errors = [
            format!("LP token {} already exists", lp_toke_symbol),
            format!("Pool {} already exists", lp_toke_symbol),
        ];

        tolerated_errors.contains(&message)
    }

    async fn deposit_into_dex(
        &mut self,
        context: &mut OperationContext,
        allowance_0: ValidatedAllowance,
        allowance_1: ValidatedAllowance,
    ) -> Result<(), Error> {
        self.set_dex_allowances(context, allowance_0, allowance_1)
            .await?;

        let result = self.add_pool(context, allowance_0, allowance_1).await;

        if let Err(Error {
            kind: ErrorKind::Backend {},
            message,
            ..
        }) = result
        {
            if self.is_pool_already_deployed_error(message) {
                // If the pool already exists, we can proceed with a top-up.
                self.topup_pool(context, allowance_0, allowance_1).await?;
            }
        }

        Ok(())
    }

    async fn add_pool(
        &mut self,
        context: &mut OperationContext,
        allowance_0: ValidatedAllowance,
        allowance_1: ValidatedAllowance,
    ) -> Result<(), Error> {
        let ledger_0 = allowance_0.asset.ledger_canister_id();
        let ledger_1 = allowance_1.asset.ledger_canister_id();

        // Adjust the amounts to reflect that `DEPOSIT_LEDGER_FEES_PER_TOKEN` transactions
        // (per token) are required for adding liquidity.
        //
        // The call to `validate_allowances` above ensures that the amounts are still
        // sufficiently large.
        let amount_0 = saturating_sub(
            Nat::from(allowance_0.amount_decimals),
            Nat::from(DEPOSIT_LEDGER_FEES_PER_TOKEN) * allowance_0.asset.ledger_fee_decimals(),
        );
        let amount_1 = saturating_sub(
            Nat::from(allowance_1.amount_decimals),
            Nat::from(DEPOSIT_LEDGER_FEES_PER_TOKEN) * allowance_1.asset.ledger_fee_decimals(),
        );
        // Step 2. Ensure the tokens are registered with the DEX.
        // Notes on why we first add SNS and then ICP:
        // - KongSwap starts indexing tokens from 1.
        // - The ICP token is assumed to have index 2.
        // https://github.com/KongSwap/kong/blob/fe-predictions-update/src/kong_lib/src/ic/icp.rs#L1
        self.maybe_add_token(context, ledger_0).await?;
        self.maybe_add_token(context, ledger_1).await?;

<<<<<<< HEAD
        // Step 3. Fetch the latest ledger metadata, including symbols and ledger fees.
        self.refresh_ledger_metadata(context).await?;

        // Step 4. Ensure the pool exists.

        let token_0 = format!("IC.{}", ledger_0);
        let token_1 = format!("IC.{}", ledger_1);

        self.emit_transaction(
            context.next_operation(),
            *KONG_BACKEND_CANISTER_ID,
            AddPoolArgs {
                token_0: token_0.clone(),
                amount_0: amount_0.clone(),
                token_1: token_1.clone(),
                amount_1,
                // Liquidity provider fee in basis points 30=0.3%.
                lp_fee_bps: Some(30),
                // Not needed for the ICRC2 flow.
                tx_id_0: None,
                tx_id_1: None,
            },
            "Calling KongSwapBackend.add_pool to add a new pool.".to_string(),
        )
        .await?;
=======
        let balances_after = self.get_ledger_balances(operation).await?;
        self.find_discrepency(
            &allowance_0.asset,
            balances_before.0,
            balances_after.0,
            amount_0,
            true,
        );
        self.find_discrepency(
            &allowance_1.asset,
            balances_before.1,
            balances_after.1,
            amount_1,
            true,
        );
>>>>>>> f2461d8f

        Ok(())
    }

    // TODO refersh balances
    pub async fn deposit_impl(
        &mut self,
        context: &mut OperationContext,
        allowance_0: ValidatedAllowance,
        allowance_1: ValidatedAllowance,
    ) -> Result<ValidatedBalances, Vec<Error>> {
<<<<<<< HEAD
        let deposit_into_dex_result = self
            .deposit_into_dex(context, allowance_0, allowance_1)
            .await;
=======
        {
            self.add_manager_balance(&allowance_0.asset, allowance_0.amount_decimals);
            self.add_manager_balance(&allowance_1.asset, allowance_1.amount_decimals);
        }
        let deposit_into_dex_result = self.deposit_into_dex(allowance_0, allowance_1).await;
>>>>>>> f2461d8f

        let returned_amounts_result = self
            .return_remaining_assets_to_owner(
                context,
                allowance_0.owner_account,
                allowance_1.owner_account,
            )
            .await;

        self.refresh_balances().await;

        match (deposit_into_dex_result, returned_amounts_result) {
            (Ok(_), Ok(_)) => Ok(self.get_cached_balances()),
            (Ok(_), Err(errs)) => Err(errs),
            (Err(errs), Ok(_)) => Err(errs),
            (Err(errs_1), Err(errs_2)) => {
                let mut errs = errs_1;
                errs.extend(errs_2.into_iter());
                Err(errs)
            }
        }
    }
}<|MERGE_RESOLUTION|>--- conflicted
+++ resolved
@@ -21,21 +21,15 @@
         &mut self,
         allowance_0: ValidatedAllowance,
         allowance_1: ValidatedAllowance,
-<<<<<<< HEAD
     ) -> Result<(), Error> {
         let new_ledger_0 = allowance_0.asset.ledger_canister_id();
         let new_ledger_1 = allowance_1.asset.ledger_canister_id();
 
         let (old_asset_0, old_asset_1) = self.assets();
-=======
-    ) -> Result<(), Vec<Error>> {
-        let operation = TreasuryManagerOperation::new(sns_treasury_manager::Operation::Deposit);
->>>>>>> f2461d8f
 
         if new_ledger_0 != old_asset_0.ledger_canister_id()
             || new_ledger_1 != old_asset_1.ledger_canister_id()
         {
-<<<<<<< HEAD
             return Err(Error::new_precondition(format!(
                 "This KongSwapAdaptor only supports {}:{} as token_{{0,1}} (got ledger_0 {}, ledger_1 {}).",
                 old_asset_0.symbol(),
@@ -43,29 +37,6 @@
                 new_ledger_0,
                 new_ledger_1,
             )));
-=======
-            let new_ledger_0 = allowance_0.asset.ledger_canister_id();
-            let new_ledger_1 = allowance_1.asset.ledger_canister_id();
-
-            let (old_asset_0, old_asset_1) = self.assets();
-
-            if new_ledger_0 != old_asset_0.ledger_canister_id()
-                || new_ledger_1 != old_asset_1.ledger_canister_id()
-            {
-                return Err(vec![Error {
-                code: u64::from(TransactionErrorCodes::PreConditionCode),
-                    message: format!(
-                    "This KongSwapAdaptor only supports {}:{} as token_{{0,1}} (got ledger_0 {}, ledger_1 {}).",
-                    old_asset_0.symbol(),
-                    old_asset_1.symbol(),
-                    new_ledger_0,
-                    new_ledger_1,
-                ),
-                kind: ErrorKind::Precondition {  }
-                }]
-            );
-            }
->>>>>>> f2461d8f
         }
 
         Ok(())
@@ -108,7 +79,6 @@
                 fee,
             };
 
-<<<<<<< HEAD
             // Fail early if at least one of the allowances fails.
             self.emit_transaction(
                 context.next_operation(),
@@ -117,14 +87,6 @@
                 human_readable,
             )
             .await?;
-=======
-            // Charge the approval fee.
-            self.charge_fee(asset);
-
-            self.emit_transaction(canister_id, request, operation, human_readable)
-                .await
-                .map_err(|err| vec![err])?;
->>>>>>> f2461d8f
         }
 
         Ok(())
@@ -148,118 +110,13 @@
             Nat::from(allowance_0.amount_decimals),
             Nat::from(DEPOSIT_LEDGER_FEES_PER_TOKEN) * allowance_0.asset.ledger_fee_decimals(),
         );
-<<<<<<< HEAD
         // amount_1 is a function of amount_0.
-=======
-        let amount_1 = saturating_sub(
-            Nat::from(allowance_1.amount_decimals),
-            Nat::from(DEPOSIT_LEDGER_FEES_PER_TOKEN) * allowance_1.asset.ledger_fee_decimals(),
-        );
-
-        // Step 2. Ensure the tokens are registered with the DEX.
-        // Notes on why we first add SNS and then ICP:
-        // - KongSwap starts indexing tokens from 1.
-        // - The ICP token is assumed to have index 2.
-        // https://github.com/KongSwap/kong/blob/fe-predictions-update/src/kong_lib/src/ic/icp.rs#L1
-        self.maybe_add_token(ledger_0, operation)
-            .await
-            .map_err(|err| vec![err])?;
-        self.maybe_add_token(ledger_1, operation)
-            .await
-            .map_err(|err| vec![err])?;
-
-        // Step 3. Fetch the latest ledger metadata, including symbols and ledger fees.
-        self.refresh_ledger_metadata(operation)
-            .await
-            .map_err(|err| vec![err])?;
->>>>>>> f2461d8f
 
         // Step 4. Ensure the pool exists.
 
         let token_0 = format!("IC.{}", ledger_0);
         let token_1 = format!("IC.{}", ledger_1);
 
-<<<<<<< HEAD
-=======
-        let balances_before = self.get_ledger_balances(operation).await?;
-
-        let result = self
-            .emit_transaction(
-                *KONG_BACKEND_CANISTER_ID,
-                AddPoolArgs {
-                    token_0: token_0.clone(),
-                    amount_0: amount_0.clone(),
-                    token_1: token_1.clone(),
-                    amount_1,
-
-                    // Liquidity provider fee in basis points 30=0.3%.
-                    lp_fee_bps: Some(30),
-
-                    // Not needed for the ICRC2 flow.
-                    tx_id_0: None,
-                    tx_id_1: None,
-                },
-                TreasuryManagerOperation::new(sns_treasury_manager::Operation::Deposit),
-                "Calling KongSwapBackend.add_pool to add a new pool.".to_string(),
-            )
-            .await;
-
-        let lp_toke_symbol = self.lp_token();
-
-        let tolerated_errors = [
-            format!("LP token {} already exists", lp_toke_symbol),
-            format!("Pool {} already exists", lp_toke_symbol),
-        ];
-
-        match result {
-            // All used up, since the pool is brand new.
-            Ok(add_pool_reply) => {
-                // Transferring the assets to DEX was successful.
-                // Charge the transfer fee.
-                // TODO unwrapping
-                let amount_0 = decode_nat_to_u64(add_pool_reply.balance_0).unwrap();
-                let amount_1 = decode_nat_to_u64(add_pool_reply.balance_1).unwrap();
-                self.move_asset(
-                    &allowance_0.asset,
-                    amount_0,
-                    Party::TreasuryManager,
-                    Party::External,
-                );
-                self.move_asset(
-                    &allowance_1.asset,
-                    amount_1,
-                    Party::TreasuryManager,
-                    Party::External,
-                );
-
-                let balances_after = self.get_ledger_balances(operation).await?;
-                self.find_discrepency(
-                    &allowance_0.asset,
-                    balances_before.0,
-                    balances_after.0,
-                    amount_0,
-                    true,
-                );
-                self.find_discrepency(
-                    &allowance_1.asset,
-                    balances_before.1,
-                    balances_after.1,
-                    amount_1,
-                    true,
-                );
-
-                return Ok(());
-            }
-
-            // An already-existing pool does not preclude a top-up  =>  Keep going.
-            Err(Error { message, .. }) if tolerated_errors.contains(&message) => (),
-
-            Err(err) => {
-                return Err(vec![err]);
-            }
-        }
-
->>>>>>> f2461d8f
         // This is a top-up operation for a pre-existing pool.
         // A top-up requires computing amount_1 as a function of amount_0.
         let AddLiquidityAmountsReply { amount_1, .. } = {
@@ -280,8 +137,7 @@
                 request,
                 human_readable,
             )
-            .await
-            .map_err(|err| vec![err])?
+            .await?
         };
 
         let human_readable = format!(
@@ -296,20 +152,9 @@
             token_1,
             amount_1,
 
-<<<<<<< HEAD
             // Not needed for the ICRC2 flow.
             tx_id_0: None,
             tx_id_1: None,
-=======
-            self.emit_transaction(
-                *KONG_BACKEND_CANISTER_ID,
-                request,
-                operation,
-                human_readable,
-            )
-            .await
-            .map_err(|err| vec![err])?
->>>>>>> f2461d8f
         };
 
         self.emit_transaction(
@@ -339,9 +184,12 @@
         context: &mut OperationContext,
         allowance_0: ValidatedAllowance,
         allowance_1: ValidatedAllowance,
-    ) -> Result<(), Error> {
+    ) -> Result<(), Vec<Error>> {
         self.set_dex_allowances(context, allowance_0, allowance_1)
-            .await?;
+            .await
+            .map_err(|err| vec![err])?;
+
+        let balances_before = self.get_ledger_balances(context).await?;
 
         let result = self.add_pool(context, allowance_0, allowance_1).await;
 
@@ -353,9 +201,27 @@
         {
             if self.is_pool_already_deployed_error(message) {
                 // If the pool already exists, we can proceed with a top-up.
-                self.topup_pool(context, allowance_0, allowance_1).await?;
+                self.topup_pool(context, allowance_0, allowance_1).await
+                    .map_err(|err| vec![err])?;
             }
         }
+
+        let balances_after = self.get_ledger_balances(context).await?;
+
+        self.find_discrepency(
+            &allowance_0.asset,
+            balances_before.0,
+            balances_after.0,
+            allowance_0.amount_decimals,
+            true,
+        );
+        self.find_discrepency(
+            &allowance_1.asset,
+            balances_before.1,
+            balances_after.1,
+            allowance_1.amount_decimals,
+            true,
+        );
 
         Ok(())
     }
@@ -382,7 +248,7 @@
             Nat::from(allowance_1.amount_decimals),
             Nat::from(DEPOSIT_LEDGER_FEES_PER_TOKEN) * allowance_1.asset.ledger_fee_decimals(),
         );
-        // Step 2. Ensure the tokens are registered with the DEX.
+        // Step 1. Ensure the tokens are registered with the DEX.
         // Notes on why we first add SNS and then ICP:
         // - KongSwap starts indexing tokens from 1.
         // - The ICP token is assumed to have index 2.
@@ -390,11 +256,11 @@
         self.maybe_add_token(context, ledger_0).await?;
         self.maybe_add_token(context, ledger_1).await?;
 
-<<<<<<< HEAD
-        // Step 3. Fetch the latest ledger metadata, including symbols and ledger fees.
+        // Step 2. Fetch the latest ledger metadata, including symbols and ledger fees.
+        // TODO: We could tolerate an error here and try to move forward.
         self.refresh_ledger_metadata(context).await?;
 
-        // Step 4. Ensure the pool exists.
+        // Step 3. Ensure the pool exists.
 
         let token_0 = format!("IC.{}", ledger_0);
         let token_1 = format!("IC.{}", ledger_1);
@@ -416,23 +282,6 @@
             "Calling KongSwapBackend.add_pool to add a new pool.".to_string(),
         )
         .await?;
-=======
-        let balances_after = self.get_ledger_balances(operation).await?;
-        self.find_discrepency(
-            &allowance_0.asset,
-            balances_before.0,
-            balances_after.0,
-            amount_0,
-            true,
-        );
-        self.find_discrepency(
-            &allowance_1.asset,
-            balances_before.1,
-            balances_after.1,
-            amount_1,
-            true,
-        );
->>>>>>> f2461d8f
 
         Ok(())
     }
@@ -444,17 +293,14 @@
         allowance_0: ValidatedAllowance,
         allowance_1: ValidatedAllowance,
     ) -> Result<ValidatedBalances, Vec<Error>> {
-<<<<<<< HEAD
+        {
+            self.add_manager_balance(&allowance_0.asset, allowance_0.amount_decimals);
+            self.add_manager_balance(&allowance_1.asset, allowance_1.amount_decimals);
+        }
+
         let deposit_into_dex_result = self
             .deposit_into_dex(context, allowance_0, allowance_1)
             .await;
-=======
-        {
-            self.add_manager_balance(&allowance_0.asset, allowance_0.amount_decimals);
-            self.add_manager_balance(&allowance_1.asset, allowance_1.amount_decimals);
-        }
-        let deposit_into_dex_result = self.deposit_into_dex(allowance_0, allowance_1).await;
->>>>>>> f2461d8f
 
         let returned_amounts_result = self
             .return_remaining_assets_to_owner(
@@ -464,15 +310,12 @@
             )
             .await;
 
-        self.refresh_balances().await;
-
         match (deposit_into_dex_result, returned_amounts_result) {
             (Ok(_), Ok(_)) => Ok(self.get_cached_balances()),
             (Ok(_), Err(errs)) => Err(errs),
             (Err(errs), Ok(_)) => Err(errs),
-            (Err(errs_1), Err(errs_2)) => {
-                let mut errs = errs_1;
-                errs.extend(errs_2.into_iter());
+            (Err(mut errs), Err(errs_1)) => {
+                errs.extend(errs_1.into_iter());
                 Err(errs)
             }
         }
