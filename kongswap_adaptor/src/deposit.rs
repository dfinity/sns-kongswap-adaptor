--- conflicted
+++ resolved
@@ -376,11 +376,10 @@
 }
 
 #[cfg(test)]
-<<<<<<< HEAD
 mod deposit_add_pool;
 
 #[cfg(test)]
 mod test_failed_transfer_from;
-=======
-mod deposit_happy_path;
->>>>>>> 8c825174
+
+#[cfg(test)]
+mod deposit_happy_path;