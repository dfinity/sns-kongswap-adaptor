use crate::{
    balances::{Party, ValidatedBalances},
    log_err,
    state::storage::{ConfigState, StableTransaction},
    validation::ValidatedAsset,
    StableAuditTrail, StableBalances,
};
use candid::Principal;
use icrc_ledger_types::icrc1::account::Account;
use kongswap_adaptor::{agent::AbstractAgent, audit::OperationContext};
use std::{cell::RefCell, thread::LocalKey};

pub(crate) mod storage;

pub(crate) struct KongSwapAdaptor<A: AbstractAgent> {
    pub agent: A,
    pub id: Principal,
    pub balances: &'static LocalKey<RefCell<StableBalances>>,
    pub audit_trail: &'static LocalKey<RefCell<StableAuditTrail>>,
}

impl<A: AbstractAgent> KongSwapAdaptor<A> {
    pub fn new(
        agent: A,
        id: Principal,
        balances: &'static LocalKey<RefCell<StableBalances>>,
        audit_trail: &'static LocalKey<RefCell<StableAuditTrail>>,
    ) -> Self {
        KongSwapAdaptor {
            agent,
            id,
            balances,
            audit_trail,
        }
    }

    pub fn initialize(
        &self,
        asset_0: ValidatedAsset,
        asset_1: ValidatedAsset,
        owner_account_0: Account,
        owner_account_1: Account,
    ) {
        self.balances.with_borrow_mut(|cell| {
            if let ConfigState::Initialized(balances) = cell.get() {
                log_err(&format!(
                    "Cannot initialize balances: already initialized at timestamp {}",
                    balances.timestamp_ns
                ));
            }

            let validated_balances =
                ValidatedBalances::new(asset_0, asset_1, owner_account_0, owner_account_1);

            if let Err(err) = cell.set(ConfigState::Initialized(validated_balances)) {
                log_err(&format!("Failed to initialize balances: {:?}", err));
            }
        });
    }

    /// Applies a function to the mutable reference of the balances,
    /// if the canister has been initialized.
    pub fn with_balances_mut<F>(&self, f: F)
    where
        F: FnOnce(&mut ValidatedBalances),
    {
        self.balances.with_borrow_mut(|cell| {
            let ConfigState::Initialized(balances) = cell.get() else {
                return;
            };

            let mut mutable_balances = balances.clone();
            f(&mut mutable_balances);

            if let Err(err) = cell.set(ConfigState::Initialized(mutable_balances)) {
                log_err(&format!("Failed to update balances: {:?}", err));
            }
        })
    }

    /// Returns a copy of the balances.
    ///
    /// Only safe to call after the canister has been initialized.
    pub fn get_cached_balances(&self) -> ValidatedBalances {
        self.balances.with_borrow(|cell| {
            let ConfigState::Initialized(balances) = cell.get() else {
                ic_cdk::trap("BUG: Balances should be initialized");
            };

            balances.clone()
        })
    }

    pub fn assets(&self) -> (ValidatedAsset, ValidatedAsset) {
        let validated_balances = self.get_cached_balances();
        (validated_balances.asset_0, validated_balances.asset_1)
    }

    pub fn owner_accounts(&self) -> (Account, Account) {
        let validated_balances = self.get_cached_balances();
        (
            validated_balances.asset_0_balance.treasury_owner.account,
            validated_balances.asset_1_balance.treasury_owner.account,
        )
    }

    pub fn ledgers(&self) -> (Principal, Principal) {
        let balances = self.get_cached_balances();
        (
            balances.asset_0.ledger_canister_id(),
            balances.asset_1.ledger_canister_id(),
        )
    }

    pub fn charge_fee(&mut self, asset: &ValidatedAsset) {
        self.with_balances_mut(|validated_balances| validated_balances.charge_fee(asset));
    }

    pub fn get_asset_for_ledger(&self, canister_id: &String) -> Option<ValidatedAsset> {
        let (asset_0, asset_1) = self.assets();
        if asset_0.ledger_canister_id().to_string() == *canister_id {
            Some(asset_0)
        } else if asset_1.ledger_canister_id().to_string() == *canister_id {
            Some(asset_1)
        } else {
            None
        }
    }

    pub fn move_asset(&mut self, asset: ValidatedAsset, amount: u64, from: Party, to: Party) {
        self.with_balances_mut(|validated_balances| {
            validated_balances.move_asset(asset, from, to, amount)
        });
    }

<<<<<<< HEAD
    fn with_audit_trail_mut<F, R>(&self, f: F) -> R
    where
        F: FnOnce(&mut StableAuditTrail) -> R,
    {
        self.audit_trail
            .with_borrow_mut(|audit_trail| f(audit_trail))
    }

    pub fn push_audit_trail_transaction(&self, transaction: StableTransaction) {
        self.with_audit_trail_mut(|audit_trail| {
            if let Err(err) = audit_trail.push(&transaction) {
                log_err(&format!(
                    "Cannot push transaction to audit trail: {}\ntransaction: {:?}",
                    err, transaction
                ));
            }
        });
    }

    pub fn finalize_audit_trail_transaction(&self, context: OperationContext) {
        let last_entry = self.with_audit_trail_mut(|audit_trail| audit_trail.pop());

        let Some(mut last_entry) = last_entry else {
            log_err(&format!(
                "Audit trail is empty despite the operation beign successfully completed. \
                     Operation context: {:?}",
                context,
            ));
            return;
        };

        last_entry.operation.step.is_final = true;

        self.push_audit_trail_transaction(last_entry);
    }
=======
    pub fn add_manager_balance(&mut self, asset: &ValidatedAsset, amount: u64) {
        self.with_balances_mut(|validated_balances| {
            validated_balances.add_manager_balance(asset, amount)
        });
    }

    pub fn find_discrepency(
        &mut self,
        asset: &ValidatedAsset,
        balance_before: u64,
        balance_after: u64,
        transferred_amount: u64,
        is_deposit: bool,
    ) {
        self.with_balances_mut(|validated_balances| {
            if is_deposit {
                validated_balances.find_deposit_discrepency(
                    asset,
                    balance_before,
                    balance_after,
                    transferred_amount,
                );
            } else {
                validated_balances.find_withdraw_discrepency(
                    asset,
                    balance_before,
                    balance_after,
                    transferred_amount,
                );
            }
        });
    }
>>>>>>> f2461d8f
}<|MERGE_RESOLUTION|>--- conflicted
+++ resolved
@@ -133,43 +133,6 @@
         });
     }
 
-<<<<<<< HEAD
-    fn with_audit_trail_mut<F, R>(&self, f: F) -> R
-    where
-        F: FnOnce(&mut StableAuditTrail) -> R,
-    {
-        self.audit_trail
-            .with_borrow_mut(|audit_trail| f(audit_trail))
-    }
-
-    pub fn push_audit_trail_transaction(&self, transaction: StableTransaction) {
-        self.with_audit_trail_mut(|audit_trail| {
-            if let Err(err) = audit_trail.push(&transaction) {
-                log_err(&format!(
-                    "Cannot push transaction to audit trail: {}\ntransaction: {:?}",
-                    err, transaction
-                ));
-            }
-        });
-    }
-
-    pub fn finalize_audit_trail_transaction(&self, context: OperationContext) {
-        let last_entry = self.with_audit_trail_mut(|audit_trail| audit_trail.pop());
-
-        let Some(mut last_entry) = last_entry else {
-            log_err(&format!(
-                "Audit trail is empty despite the operation beign successfully completed. \
-                     Operation context: {:?}",
-                context,
-            ));
-            return;
-        };
-
-        last_entry.operation.step.is_final = true;
-
-        self.push_audit_trail_transaction(last_entry);
-    }
-=======
     pub fn add_manager_balance(&mut self, asset: &ValidatedAsset, amount: u64) {
         self.with_balances_mut(|validated_balances| {
             validated_balances.add_manager_balance(asset, amount)
@@ -202,5 +165,40 @@
             }
         });
     }
->>>>>>> f2461d8f
+
+    fn with_audit_trail_mut<F, R>(&self, f: F) -> R
+    where
+        F: FnOnce(&mut StableAuditTrail) -> R,
+    {
+        self.audit_trail
+            .with_borrow_mut(|audit_trail| f(audit_trail))
+    }
+
+    pub fn push_audit_trail_transaction(&self, transaction: StableTransaction) {
+        self.with_audit_trail_mut(|audit_trail| {
+            if let Err(err) = audit_trail.push(&transaction) {
+                log_err(&format!(
+                    "Cannot push transaction to audit trail: {}\ntransaction: {:?}",
+                    err, transaction
+                ));
+            }
+        });
+    }
+
+    pub fn finalize_audit_trail_transaction(&self, context: OperationContext) {
+        let last_entry = self.with_audit_trail_mut(|audit_trail| audit_trail.pop());
+
+        let Some(mut last_entry) = last_entry else {
+            log_err(&format!(
+                "Audit trail is empty despite the operation beign successfully completed. \
+                     Operation context: {:?}",
+                context,
+            ));
+            return;
+        };
+
+        last_entry.operation.step.is_final = true;
+
+        self.push_audit_trail_transaction(last_entry);
+    }
 }