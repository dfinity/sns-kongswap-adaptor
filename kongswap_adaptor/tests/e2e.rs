mod helpers;
mod pocket_ic_agent;

use candid::{Nat, Principal};
use helpers::Wasm;
use ic_icrc1_ledger::{InitArgsBuilder, LedgerArgument};
use ic_management_canister_types::CanisterSettings;
use icp_ledger::{AccountIdentifier, LedgerCanisterInitPayload};
use icrc_ledger_types::icrc1::{account::Account, transfer::TransferArg};
use kongswap_adaptor::agent::AbstractAgent;
use lazy_static::lazy_static;
use pocket_ic::{nonblocking::PocketIc, PocketIcBuilder};
<<<<<<< HEAD
use sha2::Digest;
use std::time::Duration;

mod helpers;

use helpers::Wasm;
use sns_treasury_manager::{Account, Allowance, Asset, TreasuryManagerArg, TreasuryManagerInit};

=======
use pocket_ic_agent::PocketIcAgent;
use sha2::Digest;
use sns_treasury_manager::{
    self, Allowance, Asset, AuditTrailRequest, BalancesRequest, TreasuryManagerArg,
    TreasuryManagerInit, TreasuryManagerUpgrade,
};
use std::time::Duration;

>>>>>>> b78fca9b
pub const STARTING_CYCLES_PER_CANISTER: u128 = 2_000_000_000_000_000;

const FEE: u64 = 10_000;
const E8: u64 = 100_000_000;

lazy_static! {
    static ref SNS_LEDGER_CANISTER_ID: Principal =
        Principal::from_text("jg2ra-syaaa-aaaaq-aaewa-cai").unwrap();

    static ref SNS_ROOT_CANISTER_ID: Principal =
        Principal::from_text("ju4gz-6iaaa-aaaaq-aaeva-cai").unwrap();

    static ref SNS_GOVERNANCE_CANISTER_ID: Principal =
        Principal::from_text("jt5an-tqaaa-aaaaq-aaevq-cai").unwrap();

    static ref ICP_LEDGER_CANISTER_ID: Principal =
        Principal::from_text("ryjl3-tyaaa-aaaaa-aaaba-cai").unwrap();

    static ref NNS_ROOT_CANISTER_ID: Principal =
        Principal::from_text("r7inp-6aaaa-aaaaa-aaabq-cai").unwrap();

    static ref NNS_GOVERNANCE_CANISTER_ID: Principal =
        Principal::from_text("rrkah-fqaaa-aaaaa-aaaaq-cai").unwrap();

    // Canister ID from the mainnet.
    // See https://dashboard.internetcomputer.org/canister/2ipq2-uqaaa-aaaar-qailq-cai
    static ref KONGSWAP_BACKEND_CANISTER_ID: Principal =
        Principal::from_text("2ipq2-uqaaa-aaaar-qailq-cai").unwrap();
}

#[tokio::test]
async fn e2e_test() {
    // Prepare the world.

    let pocket_ic = PocketIcBuilder::new()
        .with_nns_subnet()
        .with_sns_subnet()
        .with_fiduciary_subnet()
        .build_async()
        .await;

    let mut agent = PocketIcAgent::new(pocket_ic);

    let topology = agent.pic().topology().await;
    let fiduciary_subnet_id = topology.get_fiduciary().unwrap();

<<<<<<< HEAD
    let _kong_backend_canister_id = install_kong_swap(&pocket_ic).await;
    let _sns_ledger_canister_ic = install_sns_ledger(&pocket_ic).await;
    let _icp_ledger_canister_id = install_icp_ledger(&pocket_ic).await;

    let sns_governance_canister_id =
        Principal::from_text("jt5an-tqaaa-aaaaq-aaevq-cai".to_string()).unwrap();

    let treasury_icp_account = Account {
        owner: sns_governance_canister_id,
        subaccount: None, // No subaccount for the SNS treasury.
    };

    let treasury_sns_account = Account {
        owner: sns_governance_canister_id,
        subaccount: Some(compute_treasury_subaccount_bytes(
            sns_governance_canister_id,
        )), // Subaccount for the SNS treasury.
    };

    // Install canister under test.
    let _kong_adaptor_canister_id = install_kong_adaptor(
        &pocket_ic,
        fiduciary_subnet_id,
        treasury_icp_account,
        treasury_sns_account,
    )
    .await;
=======
    let _kong_backend_canister_id = install_kong_swap(&agent.pic()).await;
    let sns_ledger_canister_ic = install_sns_ledger(&agent.pic()).await;
    let icp_ledger_canister_id = install_icp_ledger(&agent.pic()).await;

    // Install canister under test.
    let kong_adaptor_canister_id = create_kong_adaptor(&agent.pic(), fiduciary_subnet_id).await;

    mint_tokens(
        agent.with_sender(*SNS_ROOT_CANISTER_ID),
        sns_ledger_canister_ic,
        Account {
            owner: kong_adaptor_canister_id,
            subaccount: None,
        },
        100 * E8,
    )
    .await;

    mint_tokens(
        agent.with_sender(*NNS_GOVERNANCE_CANISTER_ID),
        icp_ledger_canister_id,
        Account {
            owner: kong_adaptor_canister_id,
            subaccount: None,
        },
        100 * E8,
    )
    .await;

    let treasury_icp_account = sns_treasury_manager::Account {
        owner: *SNS_GOVERNANCE_CANISTER_ID,
        subaccount: None, // No subaccount for the SNS treasury.
    };
>>>>>>> b78fca9b

    let treasury_sns_account = sns_treasury_manager::Account {
        owner: *SNS_GOVERNANCE_CANISTER_ID,
        subaccount: Some(compute_treasury_subaccount_bytes(
            *SNS_GOVERNANCE_CANISTER_ID,
        )),
    };

<<<<<<< HEAD
    for _ in 0..100 {
        pocket_ic.advance_time(Duration::from_secs(60 * 60)).await; // one day
        pocket_ic.tick().await;
=======
    let original_wasm = get_kong_adaptor_wasm();

    install_kong_adaptor(
        &agent.pic(),
        original_wasm.clone(),
        kong_adaptor_canister_id,
        treasury_icp_account,
        treasury_sns_account,
        100 * E8,
        100 * E8,
    )
    .await;

    // We need fewer than 50 ticks to get the initial deposit to be processed.
    for _ in 0..50 {
        agent.pic().advance_time(Duration::from_secs(1)).await;
        agent.pic().tick().await;
>>>>>>> b78fca9b
    }

    let balances_before_upgrade = agent
        .call(kong_adaptor_canister_id, BalancesRequest {})
        .await
        .unwrap()
        .unwrap();

    let audit_trail_before_upgrade = agent
        .call(kong_adaptor_canister_id, AuditTrailRequest {})
        .await
        .unwrap();

    let module_hash_before_upgrade = agent
        .pic()
        .canister_status(kong_adaptor_canister_id, Some(*SNS_ROOT_CANISTER_ID))
        .await
        .unwrap()
        .module_hash
        .unwrap();

    let modified_wasm = original_wasm.clone().modified();

    // 1st upgrade. Tests the the post-upgrade hook.
    agent
        .pic()
        .upgrade_canister(
            kong_adaptor_canister_id,
            modified_wasm.bytes(),
            candid::encode_one(&sns_treasury_manager::TreasuryManagerArg::Upgrade(
                TreasuryManagerUpgrade {},
            ))
            .unwrap(),
            Some(*SNS_ROOT_CANISTER_ID),
        )
        .await
        .unwrap();

    let module_hash_after_upgrade = agent
        .pic()
        .canister_status(kong_adaptor_canister_id, Some(*SNS_ROOT_CANISTER_ID))
        .await
        .unwrap()
        .module_hash
        .unwrap();

    let balances_after_upgrade = agent
        .call(kong_adaptor_canister_id, BalancesRequest {})
        .await
        .unwrap()
        .unwrap();

    let audit_trail_after_upgrade = agent
        .call(kong_adaptor_canister_id, AuditTrailRequest {})
        .await
        .unwrap();

    assert_ne!(module_hash_after_upgrade, module_hash_before_upgrade);
    assert_eq!(balances_after_upgrade, balances_before_upgrade);
    assert_eq!(audit_trail_after_upgrade, audit_trail_before_upgrade);

    // 2nd upgrade. Tests the pre-upgrade hook.
    agent
        .pic()
        .upgrade_canister(
            kong_adaptor_canister_id,
            original_wasm.bytes(),
            candid::encode_one(&sns_treasury_manager::TreasuryManagerArg::Upgrade(
                TreasuryManagerUpgrade {},
            ))
            .unwrap(),
            Some(*SNS_ROOT_CANISTER_ID),
        )
        .await
        .unwrap();

    let module_hash_after_second_upgrade = agent
        .pic()
        .canister_status(kong_adaptor_canister_id, Some(*SNS_ROOT_CANISTER_ID))
        .await
        .unwrap()
        .module_hash
        .unwrap();

    let balances_after_second_upgrade = agent
        .call(kong_adaptor_canister_id, BalancesRequest {})
        .await
        .unwrap()
        .unwrap();

    let audit_trail_after_second_upgrade = agent
        .call(kong_adaptor_canister_id, AuditTrailRequest {})
        .await
        .unwrap();

    assert_eq!(module_hash_after_second_upgrade, module_hash_before_upgrade);
    assert_eq!(balances_after_second_upgrade, balances_before_upgrade);
    assert_eq!(
        audit_trail_after_second_upgrade,
        audit_trail_after_second_upgrade
    );
}

async fn create_kong_adaptor(pocket_ic: &PocketIc, subnet_id: Principal) -> Principal {
    let controllers = vec![*SNS_ROOT_CANISTER_ID];

    let (canister_id, _) = create_canister_with_controllers(
        pocket_ic,
        CanisterInstallationTarget::SubnetId(subnet_id),
        controllers,
    )
    .await;

    canister_id
}

<<<<<<< HEAD
async fn install_kong_adaptor(
    pocket_ic: &PocketIc,
    subnet_id: Principal,
    treasury_icp_account: Account,
    treasury_sns_account: Account,
) -> Principal {
=======
fn get_kong_adaptor_wasm() -> Wasm {
>>>>>>> b78fca9b
    let wasm_path = std::env::var("KONGSWAP_ADAPTOR_CANISTER_WASM_PATH")
        .expect("KONGSWAP_ADAPTOR_CANISTER_WASM_PATH must be set.");
    Wasm::from_file(wasm_path)
}

async fn install_kong_adaptor(
    pocket_ic: &PocketIc,
    wasm: Wasm,
    canister_id: Principal,
    treasury_icp_account: sns_treasury_manager::Account,
    treasury_sns_account: sns_treasury_manager::Account,
    amount_icp_e8s: u64,
    amount_sns_e8s: u64,
) {
    let sns_asset = Asset::Token {
        symbol: "SNS".to_string(),
        ledger_canister_id: *SNS_LEDGER_CANISTER_ID,
        ledger_fee_decimals: Nat::from(FEE),
    };

    let icp_asset = Asset::Token {
        symbol: "ICP".to_string(),
        ledger_canister_id: *ICP_LEDGER_CANISTER_ID,
        ledger_fee_decimals: Nat::from(FEE),
    };

    let arg = TreasuryManagerArg::Init(TreasuryManagerInit {
        allowances: vec![
            Allowance {
                asset: sns_asset,
<<<<<<< HEAD
                amount_decimals: Nat::from(0_u64),
=======
                amount_decimals: Nat::from(amount_sns_e8s),
>>>>>>> b78fca9b
                owner_account: treasury_icp_account,
            },
            Allowance {
                amount_decimals: Nat::from(amount_icp_e8s),
                asset: icp_asset,
                owner_account: treasury_sns_account,
            },
        ],
    });

    let arg = candid::encode_one(&arg).unwrap();

    pocket_ic
        .install_canister(canister_id, wasm.bytes(), arg, Some(*SNS_ROOT_CANISTER_ID))
        .await;

    let subnet_id = pocket_ic.get_subnet(canister_id).await.unwrap();
    println!(
        "Installed the KongSwapAdaptor canister ({}) onto subnet {}",
        canister_id, subnet_id
    );
}

async fn install_kong_swap(pocket_ic: &PocketIc) -> Principal {
    // Install KongSwap
    let wasm_path = std::env::var("KONG_BACKEND_CANISTER_WASM_PATH")
        .expect("KONG_BACKEND_CANISTER_WASM_PATH must be set.");

    let kong_backend_wasm = Wasm::from_file(wasm_path);

    let controllers = vec![Principal::anonymous()];

    let canister_id = *KONGSWAP_BACKEND_CANISTER_ID;

    install_canister_with_controllers(
        pocket_ic,
        "KongSwap Backend Canister",
        CanisterInstallationTarget::CanisterId(canister_id),
        vec![],
        kong_backend_wasm,
        controllers,
    )
    .await;

    canister_id
}

async fn mint_tokens<Agent>(
    agent: &Agent,
    icrc1_ledger_canister_id: Principal,
    beneficiary_account: Account,
    amount_e8s: u64,
) where
    Agent: AbstractAgent,
{
    let request = TransferArg {
        from_subaccount: None,
        to: beneficiary_account,
        fee: Some(Nat::from(0_u8)),
        created_at_time: None,
        memo: None,
        amount: Nat::from(amount_e8s),
    };

    let _response = agent
        .call(icrc1_ledger_canister_id, request)
        .await
        .unwrap()
        .unwrap();
}

async fn install_sns_ledger(pocket_ic: &PocketIc) -> Principal {
    let wasm_path =
        std::env::var("IC_ICRC1_LEDGER_WASM_PATH").expect("IC_ICRC1_LEDGER_WASM_PATH must be set.");

    let icrc1_wasm = Wasm::from_file(wasm_path);

    let owner = *SNS_ROOT_CANISTER_ID;
    let controllers = vec![owner];

    let arg = InitArgsBuilder::with_symbol_and_name("SNS", "My DAO Token")
        .with_minting_account(owner)
        .build();

    let arg = LedgerArgument::Init(arg);

    let arg = candid::encode_one(&arg).unwrap();

    let canister_id = *SNS_LEDGER_CANISTER_ID;

    install_canister_with_controllers(
        &pocket_ic,
        "SNS Ledger",
        CanisterInstallationTarget::CanisterId(canister_id),
        arg,
        icrc1_wasm,
        controllers,
    )
    .await;

    canister_id
}

async fn install_icp_ledger(pocket_ic: &PocketIc) -> Principal {
    let wasm_path = std::env::var("MAINNET_ICP_LEDGER_CANISTER_WASM_PATH")
        .expect("MAINNET_ICP_LEDGER_CANISTER_WASM_PATH must be set.");

    let icp_ledger_wasm = Wasm::from_file(wasm_path);

    let controllers = vec![*NNS_ROOT_CANISTER_ID];

    let arg = LedgerCanisterInitPayload::builder()
        .minting_account(AccountIdentifier::from(*NNS_GOVERNANCE_CANISTER_ID))
        .build()
        .unwrap();

    let arg = candid::encode_one(&arg).unwrap();

    let canister_id = *ICP_LEDGER_CANISTER_ID;

    install_canister_with_controllers(
        &pocket_ic,
        "ICP Ledger",
        CanisterInstallationTarget::CanisterId(canister_id),
        arg,
        icp_ledger_wasm,
        controllers,
    )
    .await;

    canister_id
}

pub enum CanisterInstallationTarget {
    CanisterId(Principal),
    SubnetId(Principal),
}

pub async fn create_canister_with_controllers(
    pocket_ic: &PocketIc,
    target: CanisterInstallationTarget,
    controllers: Vec<Principal>,
) -> (Principal, Option<Principal>) {
    let sender = controllers.first().cloned();
    let settings = Some(CanisterSettings {
        controllers: Some(controllers),
        ..Default::default()
    });

    let canister_id = match target {
        CanisterInstallationTarget::CanisterId(canister_id) => pocket_ic
            .create_canister_with_id(sender, settings, canister_id)
            .await
            .unwrap(),
        CanisterInstallationTarget::SubnetId(subnet_id) => {
            pocket_ic
                .create_canister_on_subnet(sender, settings, subnet_id)
                .await
        }
    };

    pocket_ic
        .add_cycles(canister_id, STARTING_CYCLES_PER_CANISTER)
        .await;

    (canister_id, sender)
}

pub async fn install_canister_with_controllers(
    pocket_ic: &PocketIc,
    name: &str,
    target: CanisterInstallationTarget,
    arg: Vec<u8>,
    wasm: Wasm,
    controllers: Vec<Principal>,
) -> Principal {
    let (canister_id, sender) =
        create_canister_with_controllers(pocket_ic, target, controllers).await;

    pocket_ic
        .install_canister(canister_id, wasm.bytes(), arg, sender)
        .await;
    let subnet_id = pocket_ic.get_subnet(canister_id).await.unwrap();
    println!(
        "Installed the {} canister ({}) onto {:?}",
        name, canister_id, subnet_id
    );

    canister_id
}

pub fn compute_treasury_subaccount_bytes(principal: Principal) -> [u8; 32] {
    /// The static MEMO used when calculating the SNS Treasury subaccount.
    const TREASURY_SUBACCOUNT_NONCE: u64 = 0;
    compute_distribution_subaccount_bytes(principal, TREASURY_SUBACCOUNT_NONCE)
}

/// Computes the subaccount to which locked token distributions are initialized to.
///
/// From ic/rs/nervous_system/common/src/ledger.rs
pub fn compute_distribution_subaccount_bytes(principal: Principal, nonce: u64) -> [u8; 32] {
    compute_neuron_domain_subaccount_bytes(principal, b"token-distribution", nonce)
}

/// From ic/rs/nervous_system/common/src/ledger.rs
fn compute_neuron_domain_subaccount_bytes(
    controller: Principal,
    domain: &[u8],
    nonce: u64,
) -> [u8; 32] {
    let domain_length: [u8; 1] = [domain.len() as u8];
    let mut hasher = sha2::Sha256::default();
    hasher.update(&domain_length);
    hasher.update(domain);
    hasher.update(controller.as_slice());
    hasher.update(&nonce.to_be_bytes());
    hasher.finalize().into()
}<|MERGE_RESOLUTION|>--- conflicted
+++ resolved
@@ -10,16 +10,6 @@
 use kongswap_adaptor::agent::AbstractAgent;
 use lazy_static::lazy_static;
 use pocket_ic::{nonblocking::PocketIc, PocketIcBuilder};
-<<<<<<< HEAD
-use sha2::Digest;
-use std::time::Duration;
-
-mod helpers;
-
-use helpers::Wasm;
-use sns_treasury_manager::{Account, Allowance, Asset, TreasuryManagerArg, TreasuryManagerInit};
-
-=======
 use pocket_ic_agent::PocketIcAgent;
 use sha2::Digest;
 use sns_treasury_manager::{
@@ -28,7 +18,6 @@
 };
 use std::time::Duration;
 
->>>>>>> b78fca9b
 pub const STARTING_CYCLES_PER_CANISTER: u128 = 2_000_000_000_000_000;
 
 const FEE: u64 = 10_000;
@@ -75,35 +64,6 @@
     let topology = agent.pic().topology().await;
     let fiduciary_subnet_id = topology.get_fiduciary().unwrap();
 
-<<<<<<< HEAD
-    let _kong_backend_canister_id = install_kong_swap(&pocket_ic).await;
-    let _sns_ledger_canister_ic = install_sns_ledger(&pocket_ic).await;
-    let _icp_ledger_canister_id = install_icp_ledger(&pocket_ic).await;
-
-    let sns_governance_canister_id =
-        Principal::from_text("jt5an-tqaaa-aaaaq-aaevq-cai".to_string()).unwrap();
-
-    let treasury_icp_account = Account {
-        owner: sns_governance_canister_id,
-        subaccount: None, // No subaccount for the SNS treasury.
-    };
-
-    let treasury_sns_account = Account {
-        owner: sns_governance_canister_id,
-        subaccount: Some(compute_treasury_subaccount_bytes(
-            sns_governance_canister_id,
-        )), // Subaccount for the SNS treasury.
-    };
-
-    // Install canister under test.
-    let _kong_adaptor_canister_id = install_kong_adaptor(
-        &pocket_ic,
-        fiduciary_subnet_id,
-        treasury_icp_account,
-        treasury_sns_account,
-    )
-    .await;
-=======
     let _kong_backend_canister_id = install_kong_swap(&agent.pic()).await;
     let sns_ledger_canister_ic = install_sns_ledger(&agent.pic()).await;
     let icp_ledger_canister_id = install_icp_ledger(&agent.pic()).await;
@@ -137,7 +97,6 @@
         owner: *SNS_GOVERNANCE_CANISTER_ID,
         subaccount: None, // No subaccount for the SNS treasury.
     };
->>>>>>> b78fca9b
 
     let treasury_sns_account = sns_treasury_manager::Account {
         owner: *SNS_GOVERNANCE_CANISTER_ID,
@@ -146,11 +105,6 @@
         )),
     };
 
-<<<<<<< HEAD
-    for _ in 0..100 {
-        pocket_ic.advance_time(Duration::from_secs(60 * 60)).await; // one day
-        pocket_ic.tick().await;
-=======
     let original_wasm = get_kong_adaptor_wasm();
 
     install_kong_adaptor(
@@ -168,7 +122,6 @@
     for _ in 0..50 {
         agent.pic().advance_time(Duration::from_secs(1)).await;
         agent.pic().tick().await;
->>>>>>> b78fca9b
     }
 
     let balances_before_upgrade = agent
@@ -285,16 +238,7 @@
     canister_id
 }
 
-<<<<<<< HEAD
-async fn install_kong_adaptor(
-    pocket_ic: &PocketIc,
-    subnet_id: Principal,
-    treasury_icp_account: Account,
-    treasury_sns_account: Account,
-) -> Principal {
-=======
 fn get_kong_adaptor_wasm() -> Wasm {
->>>>>>> b78fca9b
     let wasm_path = std::env::var("KONGSWAP_ADAPTOR_CANISTER_WASM_PATH")
         .expect("KONGSWAP_ADAPTOR_CANISTER_WASM_PATH must be set.");
     Wasm::from_file(wasm_path)
@@ -325,11 +269,7 @@
         allowances: vec![
             Allowance {
                 asset: sns_asset,
-<<<<<<< HEAD
-                amount_decimals: Nat::from(0_u64),
-=======
                 amount_decimals: Nat::from(amount_sns_e8s),
->>>>>>> b78fca9b
                 owner_account: treasury_icp_account,
             },
             Allowance {
